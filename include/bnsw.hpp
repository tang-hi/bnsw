#pragma once

#include "adsampling.hpp"
#include <algorithm>
#include <atomic>
#include <cmath>
<<<<<<< HEAD
#include <limits>
#include <memory>
#include <mutex>
#include <queue>
#include <random>
#include <stdexcept>
=======
#include <cstdint>
#include <limits>
#include <queue>
#include <random>
#include <stdexcept>
#include <type_traits>
>>>>>>> 67afad0e
#include <unordered_map>
#include <unordered_set>
#include <vector>

namespace bnsw {

<<<<<<< HEAD
=======
struct BnswTestAccessor;

>>>>>>> 67afad0e
template <typename T, template <typename U> class DistanceAlgorithm,
          template <typename V,
                    template <typename> typename> class SamplingAlgorithm =
              AdSampling>
class bnsw {
<<<<<<< HEAD
=======
  friend struct BnswTestAccessor;
>>>>>>> 67afad0e
  using id_t = std::uint32_t;
  using label_t = std::uint32_t;

  static constexpr id_t INVALID_ID = std::numeric_limits<id_t>::max();

<<<<<<< HEAD
=======
public:
>>>>>>> 67afad0e
  struct InternalNode {
    int level;
    const T *point_data;
    std::vector<std::vector<id_t>> connections;

    InternalNode(int lvl, const T *data_ptr, std::size_t M_max_per_level,
                 std::size_t M_max0)
        : level(lvl), point_data(data_ptr) {
      connections.resize(level + 1);
      for (int i = 1; i <= level; ++i) {
        connections[i].reserve(M_max_per_level);
      }
      if (level >= 0) {
        connections[0].reserve(M_max0);
      }
    }
  };

  struct Neighbor {
    id_t id;
    float distance;

    Neighbor(id_t i, float d) : id(i), distance(d) {}

    bool operator>(const Neighbor &other) const {
      return distance > other.distance;
    }

    bool operator<(const Neighbor &other) const {
      return distance < other.distance;
    }
  };

public:
  explicit bnsw(int dimension, std::size_t M = 16,
                std::size_t ef_construction = 200, std::size_t ef_search = 100,
                int random_seed = 100)
      : dimension_(dimension), M_(M), M_max_(M), M_max0_(M * 2),
        ef_construction_(ef_construction), ef_search_(ef_search),
        level_generator_(random_seed), entry_point_(INVALID_ID), max_level_(-1),
<<<<<<< HEAD
        dist_algo_(dimension), sampler_(dimension),
        mult_(1.0 / std::log(1.0 * M)) {
=======
        mult_(1.0 / std::log(1.0 * M)), sampler_(dimension) {

    static_assert(std::is_default_constructible_v<DistanceAlgorithm<T>>,
                  "DistanceAlgorithm must be default constructible");
>>>>>>> 67afad0e
    if (M == 0)
      throw std::invalid_argument("M cannot be 0");
    if (ef_construction == 0)
      throw std::invalid_argument("ef_construction cannot be 0");
  }

  ~bnsw() = default;

<<<<<<< HEAD
  void addPoint(const void *point, label_t label) {
    const T *point_typed = static_cast<const T *>(point);
=======
  bool addPoint(const void *point, label_t label, int level) {
    const T *point_data = static_cast<const T *>(point);
>>>>>>> 67afad0e
    id_t current_id;
    int current_level;

    if (label_to_id_.count(label)) {
<<<<<<< HEAD
      return;
=======
      // duplicate label
      return false;
>>>>>>> 67afad0e
    }

    current_id = element_count_++;
    label_to_id_[label] = current_id;
    id_to_label_[current_id] = label;
<<<<<<< HEAD
    id_to_data_[current_id] = point_typed;
    current_level = getRandomLevel(mult_);
    nodes_.emplace_back(current_level, point_typed, M_max_, M_max0_);

    id_t current_entry_point = entry_point_;
    int current_max_level = max_level_;

    if (current_entry_point == INVALID_ID) {
      entry_point_ = current_id;
      max_level_ = current_level;
      return;
    }

    id_t nearest_node = current_entry_point;
    for (int level = current_max_level; level > current_level; --level) {
      nearest_node = searchLayer(point_typed, nearest_node, level, 1).top().id;
    }

    for (int level = std::min(current_level, current_max_level); level >= 0;
         --level) {
      auto neighbors_min_heap =
          searchLayer(point_typed, nearest_node, level, ef_construction_);
      size_t M_level = (level == 0) ? M_max0_ : M_max_;
      selectAndConnectNeighbors(current_id, neighbors_min_heap, M_level, level);

      std::vector<Neighbor> neighbors_vec;
      while (!neighbors_min_heap.empty()) {
        neighbors_vec.push_back(neighbors_min_heap.top());
        neighbors_min_heap.pop();
      }

      for (const auto &neighbor : neighbors_vec) {
        if (nodes_[neighbor.id].connections.size() <= level)
          continue;

        auto &neighbor_connections = nodes_[neighbor.id].connections[level];
        size_t neighbor_M_level = (level == 0) ? M_max0_ : M_max_;

        if (neighbor_connections.size() > neighbor_M_level) {
          std::priority_queue<Neighbor> candidates_max_heap;
          candidates_max_heap.emplace(current_id,
                                      getDistance(neighbor.id, current_id));

          for (id_t conn_id : neighbor_connections) {
            if (conn_id == current_id)
              continue;
            candidates_max_heap.emplace(conn_id,
                                        getDistance(neighbor.id, conn_id));
          }

          neighbor_connections.clear();
          neighbor_connections.reserve(neighbor_M_level);
          while (neighbor_connections.size() < neighbor_M_level &&
                 !candidates_max_heap.empty()) {
            neighbor_connections.push_back(candidates_max_heap.top().id);
            candidates_max_heap.pop();
          }
        }
      }
    }

    if (current_level > current_max_level) {
      max_level_ = current_level;
      entry_point_ = current_id;
    }
  }

  auto search(const void *query, int k) const -> std::vector<label_t> {
    const T *query_typed = static_cast<const T *>(query);
    id_t current_entry_point = entry_point_;
    int current_max_level = max_level_;

    if (current_entry_point == INVALID_ID || nodes_.empty()) {
      return {};
    }

    id_t nearest_node = current_entry_point;
    for (int level = current_max_level; level > 0; --level) {
      nearest_node = searchLayer(query_typed, nearest_node, level, 1).top().id;
    }

    auto top_candidates_min_heap =
        searchLayer(query_typed, nearest_node, 0, ef_search_);
    std::vector<label_t> results;
    results.reserve(k);

    while (!top_candidates_min_heap.empty() && results.size() < k) {
      id_t candidate_id = top_candidates_min_heap.top().id;
      top_candidates_min_heap.pop();

      if (id_to_label_.count(candidate_id)) {
        results.push_back(id_to_label_.at(candidate_id));
      }
    }

    return results;
  }

private:
  float getDistance(id_t id1, id_t id2) const {
    const T *data1 = id_to_data_.at(id1);
    const T *data2 = id_to_data_.at(id2);
    if (!data1 || !data2) {
      throw std::runtime_error("Invalid data pointer encountered");
    }
    return dist_algo_(data1, data2);
  }

  float getDistance(const T *query, id_t id) const {
    const T *data = id_to_data_.at(id);
    if (!data || !query) {
      throw std::runtime_error("Invalid data pointer encountered");
    }
    return dist_algo_(query, data);
  }

  void selectAndConnectNeighbors(
=======
    id_to_data_[current_id] = point_data;

    if (level == -1) {
      current_level = getRandomLevel(mult_);
    } else {
      // friendly to unit test
      current_level = level;
    }

    nodes_.emplace_back(current_level, point_data, M_max_, M_max0_);

    id_t current_entry_point = entry_point_;
    int current_max_level = max_level_;

    // empty graph
    if (current_entry_point == INVALID_ID) {
      entry_point_ = current_id;
      max_level_ = current_level;
      return true;
    }

    id_t nearest_node = current_entry_point;
    for (int level = current_max_level; level > current_level; --level) {
      nearest_node = searchLayer(point_data, nearest_node, level, 1).top().id;
    }

    for (int level = std::min(current_level, current_max_level); level >= 0;
         --level) {
      auto neighbors_min_heap =
          searchLayer(point_data, nearest_node, level, ef_construction_);
      size_t M_level = (level == 0) ? M_max0_ : M_max_;
      nearest_node = selectAndConnectNeighbors(current_id, neighbors_min_heap,
                                               M_level, level);
    }

    // update entry point if necessary eg. node's level is higher than current
    // max level
    if (current_level > current_max_level) {
      max_level_ = current_level;
      entry_point_ = current_id;
    }
    return true;
  }

  bool addPoint(const void *point, label_t label) {
    return addPoint(point, label, -1);
  }

  auto search(const void *query, int k) const -> std::vector<label_t> {
    const T *query_typed = static_cast<const T *>(query);
    id_t current_entry_point = entry_point_;
    int current_max_level = max_level_;

    if (current_entry_point == INVALID_ID || nodes_.empty()) {
      return {};
    }

    id_t nearest_node = current_entry_point;
    for (int level = current_max_level; level > 0; --level) {
      nearest_node = searchLayer(query_typed, nearest_node, level, 1).top().id;
    }

    auto top_candidates_min_heap =
        searchLayer(query_typed, nearest_node, 0, ef_search_);
    std::vector<label_t> results;
    results.reserve(k);

    while (!top_candidates_min_heap.empty() && results.size() < k) {
      id_t candidate_id = top_candidates_min_heap.top().id;
      top_candidates_min_heap.pop();

      if (id_to_label_.count(candidate_id)) {
        results.push_back(id_to_label_.at(candidate_id));
      }
    }

    return results;
  }

private:
  float getDistance(id_t id1, id_t id2) const {
    const T *data1 = id_to_data_.at(id1);
    const T *data2 = id_to_data_.at(id2);
    if (!data1 || !data2) {
      throw std::runtime_error("Invalid data pointer encountered");
    }
    return dist_algo_.distance(data1, data2, dimension_);
  }

  float getDistance(const T *query, id_t id) const {
    const T *data = id_to_data_.at(id);
    if (!data || !query) {
      throw std::runtime_error("Invalid data pointer encountered");
    }
    return dist_algo_.distance(query, data, dimension_);
  }

  /**
   * @brief Prune the neighbors in the candidates_min_heap to keep at most
   * limits neighbors
   *
   * @param candidates_min_heap the candidates to prune
   * @param limits the limits to keep
   */
  void pruneNeighbors(
      std::priority_queue<Neighbor, std::vector<Neighbor>,
                          std::greater<Neighbor>> &candidates_min_heap,
      const uint32_t limits) {
    // no need to prune
    if (candidates_min_heap.size() <= limits) {
      return;
    }

    std::vector<Neighbor> top_candidates;

    while (candidates_min_heap.size()) {
      if (top_candidates.size() == limits) {
        break;
      }
      auto curent_pair = candidates_min_heap.top();
      candidates_min_heap.pop();
      bool good = true;

      for (auto &neighbor : top_candidates) {
        auto curdist = getDistance(curent_pair.id, neighbor.id);
        if (curdist < curent_pair.distance) {
          good = false;
          break;
        }
      }
      if (good) {
        top_candidates.push_back(curent_pair);
      }
    }
    candidates_min_heap = {};
    for (const auto &candidate : top_candidates) {
      candidates_min_heap.emplace(candidate);
    }
    return;
  }

  id_t selectAndConnectNeighbors(
>>>>>>> 67afad0e
      id_t current_id,
      std::priority_queue<Neighbor, std::vector<Neighbor>,
                          std::greater<Neighbor>> &candidates_min_heap,
      size_t M, int level) {
<<<<<<< HEAD
    auto &current_connections = nodes_[current_id].connections[level];
    current_connections.reserve(M);
=======
    pruneNeighbors(candidates_min_heap, M);
    auto &current_connections = nodes_[current_id].connections[level];
    current_connections.reserve(M);
    auto nearst_node = candidates_min_heap.top().id;
>>>>>>> 67afad0e

    while (!candidates_min_heap.empty() && current_connections.size() < M) {
      id_t neighbor_id = candidates_min_heap.top().id;
      candidates_min_heap.pop();

      current_connections.push_back(neighbor_id);
      auto &neighbor_level_connections = nodes_[neighbor_id].connections[level];
      neighbor_level_connections.push_back(current_id);
<<<<<<< HEAD
    }
=======
      if (neighbor_level_connections.size() > M) {
        std::priority_queue<Neighbor, std::vector<Neighbor>,
                            std::greater<Neighbor>>
            candidates;
        for (auto &id : neighbor_level_connections) {
          candidates.emplace(id, getDistance(neighbor_id, id));
        }
        pruneNeighbors(candidates, M);
        neighbor_level_connections.clear();
        while (!candidates.empty()) {
          neighbor_level_connections.push_back(candidates.top().id);
          candidates.pop();
        }
      }
    }

    return nearst_node;
>>>>>>> 67afad0e
  }

  std::priority_queue<Neighbor, std::vector<Neighbor>, std::greater<Neighbor>>
  searchLayer(const T *query, id_t entry_point_id, int level, size_t ef) const {
    std::priority_queue<Neighbor, std::vector<Neighbor>, std::greater<Neighbor>>
        candidates_min_heap;
    std::priority_queue<Neighbor> results_max_heap;
    std::unordered_set<id_t> visited;

    if (entry_point_id == INVALID_ID || entry_point_id >= nodes_.size()) {
      return candidates_min_heap;
    }

    if (nodes_[entry_point_id].level < level) {
      return candidates_min_heap;
    }

    float entry_dist = getDistance(query, entry_point_id);
    candidates_min_heap.emplace(entry_point_id, entry_dist);
    results_max_heap.emplace(entry_point_id, entry_dist);
    visited.insert(entry_point_id);

    while (!candidates_min_heap.empty()) {
      Neighbor current_best_candidate = candidates_min_heap.top();
      candidates_min_heap.pop();

      if (!results_max_heap.empty() &&
          current_best_candidate.distance > results_max_heap.top().distance &&
          results_max_heap.size() >= ef) {
        break;
      }

<<<<<<< HEAD
      if (current_best_candidate.id >= nodes_.size() ||
          nodes_[current_best_candidate.id].connections.size() <= level) {
        continue;
      }
=======
      // some error occurs
      if (current_best_candidate.id >= nodes_.size() ||
          nodes_[current_best_candidate.id].connections.size() <=
              static_cast<uint32_t>(level)) {
        continue;
      }

>>>>>>> 67afad0e
      const auto &neighbors =
          nodes_[current_best_candidate.id].connections[level];

      for (id_t neighbor_id : neighbors) {
        if (visited.find(neighbor_id) == visited.end()) {
          visited.insert(neighbor_id);
          float dist = getDistance(query, neighbor_id);

          if (results_max_heap.size() < ef ||
              dist < results_max_heap.top().distance) {
            candidates_min_heap.emplace(neighbor_id, dist);
            results_max_heap.emplace(neighbor_id, dist);

            if (results_max_heap.size() > ef) {
              results_max_heap.pop();
            }
          }
        }
      }
    }

    std::priority_queue<Neighbor, std::vector<Neighbor>, std::greater<Neighbor>>
        final_results_min_heap;
    while (!results_max_heap.empty()) {
      final_results_min_heap.push(results_max_heap.top());
      results_max_heap.pop();
    }

    return final_results_min_heap;
  }

  int getRandomLevel(double reverse_size) {
    std::uniform_real_distribution<> distribution(0.0, 1.0);
    double r = -std::log(distribution(level_generator_)) * reverse_size;
    return static_cast<int>(r);
  }

private:
  int dimension_;
  std::size_t M_;
  std::size_t M_max_;
  std::size_t M_max0_;
  std::size_t ef_construction_;
  std::size_t ef_search_;

<<<<<<< HEAD
  double mult_;
  id_t entry_point_;
  int max_level_;
  std::atomic<id_t> element_count_{0};
  std::default_random_engine level_generator_;
=======
  std::default_random_engine level_generator_;
  id_t entry_point_;
  int max_level_;
  double mult_;
  std::atomic<id_t> element_count_{0};
>>>>>>> 67afad0e

  std::vector<InternalNode> nodes_;
  std::unordered_map<id_t, const T *> id_to_data_;
  std::unordered_map<label_t, id_t> label_to_id_;
  std::unordered_map<id_t, label_t> id_to_label_;

<<<<<<< HEAD
  DistanceAlgorithm<T> dist_algo_;
=======
  DistanceAlgorithm<T> dist_algo_{};
>>>>>>> 67afad0e
  SamplingAlgorithm<T, DistanceAlgorithm> sampler_;
};

}; // namespace bnsw<|MERGE_RESOLUTION|>--- conflicted
+++ resolved
@@ -4,50 +4,32 @@
 #include <algorithm>
 #include <atomic>
 #include <cmath>
-<<<<<<< HEAD
-#include <limits>
-#include <memory>
-#include <mutex>
-#include <queue>
-#include <random>
-#include <stdexcept>
-=======
 #include <cstdint>
 #include <limits>
 #include <queue>
 #include <random>
 #include <stdexcept>
 #include <type_traits>
->>>>>>> 67afad0e
 #include <unordered_map>
 #include <unordered_set>
 #include <vector>
 
 namespace bnsw {
 
-<<<<<<< HEAD
-=======
 struct BnswTestAccessor;
 
->>>>>>> 67afad0e
 template <typename T, template <typename U> class DistanceAlgorithm,
           template <typename V,
                     template <typename> typename> class SamplingAlgorithm =
               AdSampling>
 class bnsw {
-<<<<<<< HEAD
-=======
   friend struct BnswTestAccessor;
->>>>>>> 67afad0e
   using id_t = std::uint32_t;
   using label_t = std::uint32_t;
 
   static constexpr id_t INVALID_ID = std::numeric_limits<id_t>::max();
 
-<<<<<<< HEAD
-=======
 public:
->>>>>>> 67afad0e
   struct InternalNode {
     int level;
     const T *point_data;
@@ -88,15 +70,10 @@
       : dimension_(dimension), M_(M), M_max_(M), M_max0_(M * 2),
         ef_construction_(ef_construction), ef_search_(ef_search),
         level_generator_(random_seed), entry_point_(INVALID_ID), max_level_(-1),
-<<<<<<< HEAD
-        dist_algo_(dimension), sampler_(dimension),
-        mult_(1.0 / std::log(1.0 * M)) {
-=======
         mult_(1.0 / std::log(1.0 * M)), sampler_(dimension) {
 
     static_assert(std::is_default_constructible_v<DistanceAlgorithm<T>>,
                   "DistanceAlgorithm must be default constructible");
->>>>>>> 67afad0e
     if (M == 0)
       throw std::invalid_argument("M cannot be 0");
     if (ef_construction == 0)
@@ -105,147 +82,19 @@
 
   ~bnsw() = default;
 
-<<<<<<< HEAD
-  void addPoint(const void *point, label_t label) {
-    const T *point_typed = static_cast<const T *>(point);
-=======
   bool addPoint(const void *point, label_t label, int level) {
     const T *point_data = static_cast<const T *>(point);
->>>>>>> 67afad0e
     id_t current_id;
     int current_level;
 
     if (label_to_id_.count(label)) {
-<<<<<<< HEAD
-      return;
-=======
       // duplicate label
       return false;
->>>>>>> 67afad0e
     }
 
     current_id = element_count_++;
     label_to_id_[label] = current_id;
     id_to_label_[current_id] = label;
-<<<<<<< HEAD
-    id_to_data_[current_id] = point_typed;
-    current_level = getRandomLevel(mult_);
-    nodes_.emplace_back(current_level, point_typed, M_max_, M_max0_);
-
-    id_t current_entry_point = entry_point_;
-    int current_max_level = max_level_;
-
-    if (current_entry_point == INVALID_ID) {
-      entry_point_ = current_id;
-      max_level_ = current_level;
-      return;
-    }
-
-    id_t nearest_node = current_entry_point;
-    for (int level = current_max_level; level > current_level; --level) {
-      nearest_node = searchLayer(point_typed, nearest_node, level, 1).top().id;
-    }
-
-    for (int level = std::min(current_level, current_max_level); level >= 0;
-         --level) {
-      auto neighbors_min_heap =
-          searchLayer(point_typed, nearest_node, level, ef_construction_);
-      size_t M_level = (level == 0) ? M_max0_ : M_max_;
-      selectAndConnectNeighbors(current_id, neighbors_min_heap, M_level, level);
-
-      std::vector<Neighbor> neighbors_vec;
-      while (!neighbors_min_heap.empty()) {
-        neighbors_vec.push_back(neighbors_min_heap.top());
-        neighbors_min_heap.pop();
-      }
-
-      for (const auto &neighbor : neighbors_vec) {
-        if (nodes_[neighbor.id].connections.size() <= level)
-          continue;
-
-        auto &neighbor_connections = nodes_[neighbor.id].connections[level];
-        size_t neighbor_M_level = (level == 0) ? M_max0_ : M_max_;
-
-        if (neighbor_connections.size() > neighbor_M_level) {
-          std::priority_queue<Neighbor> candidates_max_heap;
-          candidates_max_heap.emplace(current_id,
-                                      getDistance(neighbor.id, current_id));
-
-          for (id_t conn_id : neighbor_connections) {
-            if (conn_id == current_id)
-              continue;
-            candidates_max_heap.emplace(conn_id,
-                                        getDistance(neighbor.id, conn_id));
-          }
-
-          neighbor_connections.clear();
-          neighbor_connections.reserve(neighbor_M_level);
-          while (neighbor_connections.size() < neighbor_M_level &&
-                 !candidates_max_heap.empty()) {
-            neighbor_connections.push_back(candidates_max_heap.top().id);
-            candidates_max_heap.pop();
-          }
-        }
-      }
-    }
-
-    if (current_level > current_max_level) {
-      max_level_ = current_level;
-      entry_point_ = current_id;
-    }
-  }
-
-  auto search(const void *query, int k) const -> std::vector<label_t> {
-    const T *query_typed = static_cast<const T *>(query);
-    id_t current_entry_point = entry_point_;
-    int current_max_level = max_level_;
-
-    if (current_entry_point == INVALID_ID || nodes_.empty()) {
-      return {};
-    }
-
-    id_t nearest_node = current_entry_point;
-    for (int level = current_max_level; level > 0; --level) {
-      nearest_node = searchLayer(query_typed, nearest_node, level, 1).top().id;
-    }
-
-    auto top_candidates_min_heap =
-        searchLayer(query_typed, nearest_node, 0, ef_search_);
-    std::vector<label_t> results;
-    results.reserve(k);
-
-    while (!top_candidates_min_heap.empty() && results.size() < k) {
-      id_t candidate_id = top_candidates_min_heap.top().id;
-      top_candidates_min_heap.pop();
-
-      if (id_to_label_.count(candidate_id)) {
-        results.push_back(id_to_label_.at(candidate_id));
-      }
-    }
-
-    return results;
-  }
-
-private:
-  float getDistance(id_t id1, id_t id2) const {
-    const T *data1 = id_to_data_.at(id1);
-    const T *data2 = id_to_data_.at(id2);
-    if (!data1 || !data2) {
-      throw std::runtime_error("Invalid data pointer encountered");
-    }
-    return dist_algo_(data1, data2);
-  }
-
-  float getDistance(const T *query, id_t id) const {
-    const T *data = id_to_data_.at(id);
-    if (!data || !query) {
-      throw std::runtime_error("Invalid data pointer encountered");
-    }
-    return dist_algo_(query, data);
-  }
-
-  void selectAndConnectNeighbors(
-=======
     id_to_data_[current_id] = point_data;
 
     if (level == -1) {
@@ -388,20 +237,14 @@
   }
 
   id_t selectAndConnectNeighbors(
->>>>>>> 67afad0e
       id_t current_id,
       std::priority_queue<Neighbor, std::vector<Neighbor>,
                           std::greater<Neighbor>> &candidates_min_heap,
       size_t M, int level) {
-<<<<<<< HEAD
-    auto &current_connections = nodes_[current_id].connections[level];
-    current_connections.reserve(M);
-=======
     pruneNeighbors(candidates_min_heap, M);
     auto &current_connections = nodes_[current_id].connections[level];
     current_connections.reserve(M);
     auto nearst_node = candidates_min_heap.top().id;
->>>>>>> 67afad0e
 
     while (!candidates_min_heap.empty() && current_connections.size() < M) {
       id_t neighbor_id = candidates_min_heap.top().id;
@@ -410,9 +253,6 @@
       current_connections.push_back(neighbor_id);
       auto &neighbor_level_connections = nodes_[neighbor_id].connections[level];
       neighbor_level_connections.push_back(current_id);
-<<<<<<< HEAD
-    }
-=======
       if (neighbor_level_connections.size() > M) {
         std::priority_queue<Neighbor, std::vector<Neighbor>,
                             std::greater<Neighbor>>
@@ -430,7 +270,6 @@
     }
 
     return nearst_node;
->>>>>>> 67afad0e
   }
 
   std::priority_queue<Neighbor, std::vector<Neighbor>, std::greater<Neighbor>>
@@ -463,12 +302,6 @@
         break;
       }
 
-<<<<<<< HEAD
-      if (current_best_candidate.id >= nodes_.size() ||
-          nodes_[current_best_candidate.id].connections.size() <= level) {
-        continue;
-      }
-=======
       // some error occurs
       if (current_best_candidate.id >= nodes_.size() ||
           nodes_[current_best_candidate.id].connections.size() <=
@@ -476,7 +309,6 @@
         continue;
       }
 
->>>>>>> 67afad0e
       const auto &neighbors =
           nodes_[current_best_candidate.id].connections[level];
 
@@ -522,30 +354,18 @@
   std::size_t ef_construction_;
   std::size_t ef_search_;
 
-<<<<<<< HEAD
-  double mult_;
-  id_t entry_point_;
-  int max_level_;
-  std::atomic<id_t> element_count_{0};
-  std::default_random_engine level_generator_;
-=======
   std::default_random_engine level_generator_;
   id_t entry_point_;
   int max_level_;
   double mult_;
   std::atomic<id_t> element_count_{0};
->>>>>>> 67afad0e
 
   std::vector<InternalNode> nodes_;
   std::unordered_map<id_t, const T *> id_to_data_;
   std::unordered_map<label_t, id_t> label_to_id_;
   std::unordered_map<id_t, label_t> id_to_label_;
 
-<<<<<<< HEAD
-  DistanceAlgorithm<T> dist_algo_;
-=======
   DistanceAlgorithm<T> dist_algo_{};
->>>>>>> 67afad0e
   SamplingAlgorithm<T, DistanceAlgorithm> sampler_;
 };
 
